<p align="center">
  <img src="front/src-tauri/icons/Square310x310Logo.png" style="width: 25%; height: auto;">
</p>

> ⚠️ I'm very much a work-in-progress. What you see below is the vision rather than something that works right now.

# Open platform for AI apps
I’m Supacloud, a free and open-source platform for AI-powered apps: assistants, search, augmented voice notes, image generation, copy editing, programming, and more. I don’t need a server to run; just set me up on your devices and start using me.

## 🤔  Why?
I’m here to eat SaaS. SaaS locks you in, rarely integrates well with other services, and the company behind it can take it away. SaaS is often too bloated, expensive and not integrated with each other.

I want to do three things:
1.	Make software as cheap as ideas.
2.	Let you own your workflows and the data behind them.
3.	Empower every bit of your work with AI, so it handles the boring stuff while you have fun.

## 🍽️  Eat all SaaS?
Not all. Some services are too big and complex. Sometimes they’re the platforms themselves. Salesforce, Figma, and Notion are safe. There’s a lot of craft in making a great user experience, and the best SaaS excels at that. Sometimes they absolutely need a lot of complexity and huge teams to support them. What I’m trying to eat are the low-hanging fruits—software that is valuable but not hard to reproduce.
Especially now, a lot of software could be a thin wrapper around an AI model that does all the heavy lifting. My goal is to provide a convenient interface for users to access artificial intelligence.

## 🧩 What apps can your run?
Technically, any apps created with web technology. But I’m more focused on AI-enabled apps. So, you can have your own ChatGPT, Perplexity, Grammarly, etc—all in one place and free. Anyone can make these apps. Preferably, they will mostly be created by AI with guidance from their users.

## 🚀 How do I use you?
1. Download me.
2. Create a workspace that is stored on iCloud or Dropbox (you can then connect to it from other devices).
3. Optionally, write in the workspace what your goal is (you can have multiple workspaces, e.g., one for personal life and one for business).
4. Set up an AI provider to access AI capabilities.
5. Start chatting with me—use me like ChatGPT.
6. Check out other apps available in the app hub, or even create your own.
7. Create new workspaces for big projects, new companies, etc. Enjoy the SaaS-free world.

## ☁️ No servers?
Your data can be stored in a shared folder, such as iCloud or Dropbox, and then you can connect your devices to those folders. This way, the apps you use and the data they generate are available only to you. You can also use a server to make syncing faster and enable multiplayer (collaboration).
When it comes to intelligence, there are multiple options. You can either connect me to any of the AI providers (OpenAI, Anthropic, Groq) or run AI locally on your machines.

<<<<<<< HEAD
### Built with
Typescript is the main language for the backend and frontend.
Deno is for the backend.
AIWrapper for working with AI provider APIs
Svelte is for making UI
Tailwind + Skeleton for styling
Tauri for running me as a desktop/mobile app.
=======
## 🔒 Data?
All data, such as conversations with assistants, is stored on your file system, either fully locally or synced with Dropbox, iCloud, etc. You won’t be vendor-locked with your data or apps, nor will you be tied to a centralized service. You can choose where to host your data and which AI models to use.
>>>>>>> f6072119

## 🛠️ Open Source?
The code for everything is available under an MIT license. Anyone can use me for free, audit the code, or even create a spin-off. Open source is key to ensuring the longevity and stability of your workflows.<|MERGE_RESOLUTION|>--- conflicted
+++ resolved
@@ -35,18 +35,8 @@
 Your data can be stored in a shared folder, such as iCloud or Dropbox, and then you can connect your devices to those folders. This way, the apps you use and the data they generate are available only to you. You can also use a server to make syncing faster and enable multiplayer (collaboration).
 When it comes to intelligence, there are multiple options. You can either connect me to any of the AI providers (OpenAI, Anthropic, Groq) or run AI locally on your machines.
 
-<<<<<<< HEAD
-### Built with
-Typescript is the main language for the backend and frontend.
-Deno is for the backend.
-AIWrapper for working with AI provider APIs
-Svelte is for making UI
-Tailwind + Skeleton for styling
-Tauri for running me as a desktop/mobile app.
-=======
 ## 🔒 Data?
 All data, such as conversations with assistants, is stored on your file system, either fully locally or synced with Dropbox, iCloud, etc. You won’t be vendor-locked with your data or apps, nor will you be tied to a centralized service. You can choose where to host your data and which AI models to use.
->>>>>>> f6072119
 
 ## 🛠️ Open Source?
 The code for everything is available under an MIT license. Anyone can use me for free, audit the code, or even create a spin-off. Open source is key to ensuring the longevity and stability of your workflows.